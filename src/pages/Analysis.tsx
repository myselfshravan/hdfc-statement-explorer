--- conflicted
+++ resolved
@@ -254,6 +254,19 @@
             </p>
             {filteredTransactions.length > 0 && (
               <p className="text-xs text-gray-500 mt-1">
+                {formatDate(
+                  filteredTransactions.reduce(
+                    (min, tx) => (tx.date < min ? tx.date : min),
+                    filteredTransactions[0].date
+                  )
+                )}{" "}
+                -{" "}
+                {formatDate(
+                  filteredTransactions.reduce(
+                    (max, tx) => (tx.date > max ? tx.date : max),
+                    filteredTransactions[0].date
+                  )
+                )}
                 {formatDate(
                   filteredTransactions.reduce(
                     (min, tx) => (tx.date < min ? tx.date : min),
@@ -355,34 +368,52 @@
                   className="overflow-auto"
                   style={{ maxHeight: "calc(100vh - 400px)" }}
                 >
+            <div className="flex items-center justify-between p-4 border-b">
+              <h2 className="text-lg font-semibold">Transactions</h2>
+              <span className="text-sm text-muted-foreground">
+                Showing {filteredTransactions.length} of {transactions.length}{" "}
+                transactions
+              </span>
+            </div>
+            <div>
+              {/* Desktop view */}
+              <div className="hidden md:block rounded-md border">
+                <div
+                  className="overflow-auto"
+                  style={{ maxHeight: "calc(100vh - 400px)" }}
+                >
                   <Table>
                     <TableHeader className="sticky top-0 bg-background z-10 border-b">
                       <TableRow className="hover:bg-transparent">
                         <TableHead className="w-[100px]">Date</TableHead>
                         <TableHead className="min-w-[300px]">
+                          
                           Description
+                        
                         </TableHead>
                         <TableHead className="w-[80px]">Type</TableHead>
                         <TableHead className="text-right w-[120px]">
+                          
                           Amount
+                        
                         </TableHead>
                         <TableHead className="text-right w-[120px]">
+                          
                           Balance
+                        
                         </TableHead>
-<<<<<<< HEAD
-                        <TableHead className="w-[250px]">Tags</TableHead>
-=======
                         <TableHead className="w-[200px] text-center">
                           Tags
                         </TableHead>
->>>>>>> 352c3e9c
                       </TableRow>
                     </TableHeader>
                     <TableBody>
                       {filteredTransactions.map((transaction, index) => (
                         <TableRow
+                        <TableRow
                           key={transaction.transactionId}
                           className={`${
+                            index % 2 === 0 ? "bg-muted/50" : ""
                             index % 2 === 0 ? "bg-muted/50" : ""
                           } transition-colors`}
                         >
@@ -393,9 +424,15 @@
                             <div className="flex flex-col gap-1">
                               <div className="font-medium">
                                 {transaction.narration.split("-")[0]}
+                                {transaction.narration.split("-")[0]}
                               </div>
                               {transaction.narration.split("-").length > 1 && (
+                              {transaction.narration.split("-").length > 1 && (
                                 <div className="text-sm text-muted-foreground">
+                                  {transaction.narration
+                                    .split("-")
+                                    .slice(1)
+                                    .join("-")}
                                   {transaction.narration
                                     .split("-")
                                     .slice(1)
@@ -441,6 +478,9 @@
                                 transactionTags.get(
                                   transaction.transactionId
                                 ) || []
+                                transactionTags.get(
+                                  transaction.transactionId
+                                ) || []
                               }
                               onTagsChange={() =>
                                 handleTagsChange(transaction.transactionId)
@@ -451,6 +491,8 @@
                       ))}
                     </TableBody>
                   </Table>
+                </div>
+              </div>
                 </div>
               </div>
 
@@ -481,6 +523,33 @@
                           {transaction.type}
                         </span>
                       </div>
+              {/* Mobile view */}
+              <div className="md:hidden rounded-md border">
+                <div
+                  className="space-y-4 p-4 overflow-auto"
+                  style={{ maxHeight: "calc(100vh - 400px)" }}
+                >
+                  {filteredTransactions.map((transaction, index) => (
+                    <div
+                      key={transaction.transactionId}
+                      className={`rounded-lg border p-4 ${
+                        index % 2 === 0 ? "bg-muted/50" : ""
+                      }`}
+                    >
+                      <div className="flex justify-between items-start mb-2">
+                        <span className="font-medium">
+                          {formatDate(transaction.date)}
+                        </span>
+                        <span
+                          className={`inline-flex items-center justify-center rounded-full px-2.5 py-0.5 text-xs font-semibold ${
+                            transaction.type === "credit"
+                              ? "bg-green-100 text-green-700 dark:bg-green-900 dark:text-green-300"
+                              : "bg-red-100 text-red-700 dark:bg-red-900 dark:text-red-300"
+                          }`}
+                        >
+                          {transaction.type}
+                        </span>
+                      </div>
 
                       <div className="space-y-2">
                         <div className="font-medium">
@@ -500,7 +569,32 @@
                           </div>
                         )}
                       </div>
-
+                      <div className="space-y-2">
+                        <div className="font-medium">
+                          {transaction.narration.split("-")[0]}
+                        </div>
+                        {transaction.narration.split("-").length > 1 && (
+                          <div className="text-sm text-muted-foreground">
+                            {transaction.narration
+                              .split("-")
+                              .slice(1)
+                              .join("-")}
+                          </div>
+                        )}
+                        {transaction.upiId && (
+                          <div className="text-xs text-muted-foreground font-mono">
+                            {transaction.upiId}
+                          </div>
+                        )}
+                      </div>
+
+                      <div className="flex justify-between items-center mt-3 pt-3 border-t">
+                        <div className="space-y-1">
+                          <div className="text-sm text-muted-foreground">
+                            Amount
+                          </div>
+                          <div
+                            className={`font-medium ${
                       <div className="flex justify-between items-center mt-3 pt-3 border-t">
                         <div className="space-y-1">
                           <div className="text-sm text-muted-foreground">
@@ -511,6 +605,20 @@
                               transaction.type === "credit"
                                 ? "text-green-600 dark:text-green-400"
                                 : "text-red-600 dark:text-red-400"
+                            }`}
+                          >
+                            {formatAmount(transaction.amount)}
+                          </div>
+                        </div>
+                        <div className="space-y-1 text-right">
+                          <div className="text-sm text-muted-foreground">
+                            Balance
+                          </div>
+                          <div className="font-medium">
+                            {formatAmount(transaction.closingBalance)}
+                          </div>
+                        </div>
+                      </div>
                             }`}
                           >
                             {formatAmount(transaction.amount)}
@@ -546,6 +654,26 @@
               </div>
             </div>
           </Card>
+                      <div className="mt-3 pt-3 border-t">
+                        <div className="flex justify-center">
+                          <TransactionTags
+                            transactionId={transaction.transactionId}
+                            tags={
+                              transactionTags.get(transaction.transactionId) ||
+                              []
+                            }
+                            onTagsChange={() =>
+                              handleTagsChange(transaction.transactionId)
+                            }
+                          />
+                        </div>
+                      </div>
+                    </div>
+                  ))}
+                </div>
+              </div>
+            </div>
+          </Card>
         </div>
       </div>
     </div>
